--- conflicted
+++ resolved
@@ -1,8 +1,3 @@
-<<<<<<< HEAD
-export default {
-    'schnapsidee-redirect': "Schnapsidee spielen!"
-=======
 export default {
     'schnapsidee-redirect': "Schnapsidee"
->>>>>>> 4a8bd0fd
 }